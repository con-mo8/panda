--- conflicted
+++ resolved
@@ -10,12 +10,6 @@
 }
 my %failed;
 
-<<<<<<< HEAD
-# allow switches after positionals
-@*ARGS = flat @*ARGS.grep(/^ '-'/), @*ARGS.grep(/^ <-[-]>/);
-
-=======
->>>>>>> a7864a85
 #| Install the specified modules
 multi MAIN ('install', *@modules, Bool :$notests, Bool :$nodeps,
             Str :$prefix) {
