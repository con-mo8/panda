--- conflicted
+++ resolved
@@ -17,18 +17,12 @@
             default              { '' }
         }
 
-<<<<<<< HEAD
         my $meta = $s ?? $es.project-get-saved-meta($x) !! $x.metainfo;
         my $url  = $meta<source-url> // $meta<repo-url> // 'UNKNOWN';
         my $ver  = $meta<version>;
 
-        printf "%-{$max-name}s   %-{$max-ver}s   %-27s   %s\n",
+        printf "%-{$max-name}s   %-{$max-ver}s   %-12s   %s\n",
                $x.name, $ver, $s, $url;
-=======
-        my $url = $x.metainfo<source-url> // $x.metainfo<repo-url> // 'UNKNOWN';
-        printf "%-{$max-name}s   %-{$max-ver}s   %-12s   %s\n",
-               $x.name, $x.version, $s, $url;
->>>>>>> a2c9fa84
     }
 }
 
