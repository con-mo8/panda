#!/usr/bin/env perl6
use v6;
BEGIN {
    shell 'git submodule init';
    shell 'git submodule update';
}
use lib 'ext/File__Find/lib/';
use lib 'ext/Shell__Command/lib/';
use Shell::Command;

sub default-prefix {
    my $destdir = %*ENV<DESTDIR>;
    $destdir = "{cwd}/$destdir" if defined($destdir) && $*OS ne 'MSWin32' && $destdir !~~ /^ '/' /;
    for grep(*.defined, $destdir, %*CUSTOM_LIB<site home>) -> $prefix {
        $destdir  = "$prefix/panda";
        try mkpath $destdir;
        last if $destdir.path.w
    }
    unless $destdir.path.w {
        warn "destdir: { $destdir.perl }";
        die "Found no writable directory into which panda could be installed";
    }
    return $destdir;
}

sub MAIN(:$prefix = default-prefix()) {
    say "==> Bootstrapping Panda to $prefix";

    my $is_win = $*OS eq 'MSWin32';

    my $projects  = slurp 'projects.json.bootstrap';
       $projects ~~ s:g/_BASEDIR_/{cwd}\/ext/;
       $projects .= subst('\\', '/', :g) if $is_win;

<<<<<<< HEAD
    mkpath $prefix;
    given open "$prefix/projects.json", :w {
        .say: $projects;
        .close;
    }

    my $env_sep = $is_win ?? ';' !! ':';

    %*ENV<PERL6LIB> ~= "{$env_sep}$prefix/lib";
    %*ENV<PERL6LIB> ~= "{$env_sep}{cwd}/ext/File__Tools/lib";
    %*ENV<PERL6LIB> ~= "{$env_sep}{cwd}/ext/JSON__Tiny/lib";
    %*ENV<PERL6LIB> ~= "{$env_sep}{cwd}/ext/Test__Mock/lib";
    %*ENV<PERL6LIB> ~= "{$env_sep}{cwd}/lib";
    %*ENV<DESTDIR> = "$prefix";

    my $pandapath;
    {
        my $pandabin = $prefix.IO.path.child('bin');
        mkpath $pandabin.Str;
        $pandapath = $pandabin.child('panda');
        'bin/panda'.IO.copy($pandapath);
    }

    shell "perl6 $pandapath install File::Tools JSON::Tiny {cwd}" and exit;
    say "==> Please make sure that $prefix/bin is in your PATH";
=======
%*ENV<PERL6LIB> ~= "{$env_sep}$destdir/lib";
%*ENV<PERL6LIB> ~= "{$env_sep}{cwd}/ext/File__Find/lib";
%*ENV<PERL6LIB> ~= "{$env_sep}{cwd}/ext/Shell__Command/lib";
%*ENV<PERL6LIB> ~= "{$env_sep}{cwd}/ext/JSON__Tiny/lib";
%*ENV<PERL6LIB> ~= "{$env_sep}{cwd}/lib";

shell "$*EXECUTABLE_NAME bin/panda install File::Find Shell::Command JSON::Tiny {cwd}";
if "$destdir/panda/src".IO ~~ :d {
    rm_rf "$destdir/panda/src"; # XXX This shouldn't be necessary, I think
                                # that src should not be kept at all, but
                                # I figure out how to do that nicely, let's
                                # at least free boostrap from it
}
say "==> Please make sure that $destdir/bin is in your PATH";
>>>>>>> adb71951

    unlink "$prefix/projects.json";
}<|MERGE_RESOLUTION|>--- conflicted
+++ resolved
@@ -32,9 +32,8 @@
        $projects ~~ s:g/_BASEDIR_/{cwd}\/ext/;
        $projects .= subst('\\', '/', :g) if $is_win;
 
-<<<<<<< HEAD
-    mkpath $prefix;
-    given open "$prefix/projects.json", :w {
+    mkpath "$prefix/panda";
+    given open "$prefix/panda/projects.json", :w {
         .say: $projects;
         .close;
     }
@@ -42,9 +41,9 @@
     my $env_sep = $is_win ?? ';' !! ':';
 
     %*ENV<PERL6LIB> ~= "{$env_sep}$prefix/lib";
-    %*ENV<PERL6LIB> ~= "{$env_sep}{cwd}/ext/File__Tools/lib";
+    %*ENV<PERL6LIB> ~= "{$env_sep}{cwd}/ext/File__Find/lib";
+    %*ENV<PERL6LIB> ~= "{$env_sep}{cwd}/ext/Shell__Command/lib";
     %*ENV<PERL6LIB> ~= "{$env_sep}{cwd}/ext/JSON__Tiny/lib";
-    %*ENV<PERL6LIB> ~= "{$env_sep}{cwd}/ext/Test__Mock/lib";
     %*ENV<PERL6LIB> ~= "{$env_sep}{cwd}/lib";
     %*ENV<DESTDIR> = "$prefix";
 
@@ -53,27 +52,11 @@
         my $pandabin = $prefix.IO.path.child('bin');
         mkpath $pandabin.Str;
         $pandapath = $pandabin.child('panda');
-        'bin/panda'.IO.copy($pandapath);
+        'bin/panda'.path.copy($pandapath);
     }
 
-    shell "perl6 $pandapath install File::Tools JSON::Tiny {cwd}" and exit;
+    shell "$*EXECUTABLE_NAME $pandapath install File::Find Shell::Command JSON::Tiny {cwd}";
     say "==> Please make sure that $prefix/bin is in your PATH";
-=======
-%*ENV<PERL6LIB> ~= "{$env_sep}$destdir/lib";
-%*ENV<PERL6LIB> ~= "{$env_sep}{cwd}/ext/File__Find/lib";
-%*ENV<PERL6LIB> ~= "{$env_sep}{cwd}/ext/Shell__Command/lib";
-%*ENV<PERL6LIB> ~= "{$env_sep}{cwd}/ext/JSON__Tiny/lib";
-%*ENV<PERL6LIB> ~= "{$env_sep}{cwd}/lib";
 
-shell "$*EXECUTABLE_NAME bin/panda install File::Find Shell::Command JSON::Tiny {cwd}";
-if "$destdir/panda/src".IO ~~ :d {
-    rm_rf "$destdir/panda/src"; # XXX This shouldn't be necessary, I think
-                                # that src should not be kept at all, but
-                                # I figure out how to do that nicely, let's
-                                # at least free boostrap from it
-}
-say "==> Please make sure that $destdir/bin is in your PATH";
->>>>>>> adb71951
-
-    unlink "$prefix/projects.json";
+    unlink "$prefix/panda/projects.json";
 }