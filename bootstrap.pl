use v6;

my $home = $*OS eq 'MSWin32' ?? %*ENV<HOMEDRIVE> ~ %*ENV<HOMEPATH> !! %*ENV<HOME>;

mkdir $home unless $home.IO.d;
mkdir "$home/.panda" unless "$home/.panda".IO.d;
my $projects = slurp 'projects.json.bootstrap';
$projects ~~ s:g/_BASEDIR_/{cwd}\/ext/;
given open "$home/.panda/projects.json", :w {
    .say: $projects;
    .close;
}

<<<<<<< HEAD
if %*ENV<DESTDIR> {
    %*ENV<PERL6LIB> ~= ":{cwd}/{%*ENV<DESTDIR>}/lib"
}

%*ENV<PERL6LIB> ~= ":{cwd}/ext/File__Tools/lib";
%*ENV<PERL6LIB> ~= ":{cwd}/ext/JSON__Tiny/lib";
%*ENV<PERL6LIB> ~= ":{cwd}/ext/Test__Mock/lib";
%*ENV<PERL6LIB> ~= ":{cwd}/lib";

shell "perl6 bin/panda install File::Tools JSON::Tiny Test::Mock .";
=======
my $oldenv  = %*ENV<PERL6LIB> // '';
my $env_sep = $*VM<config><osname> eq 'MSWin32' ?? ';' !! ':';


if %*ENV<DESTDIR> {
    %*ENV<PERL6LIB> ~= "{$env_sep}{cwd}/{%*ENV<DESTDIR>}/lib"
}

%*ENV<PERL6LIB> ~= "{$env_sep}{cwd}/ext/File__Tools/lib";
%*ENV<PERL6LIB> ~= "{$env_sep}{cwd}/ext/JSON__Tiny/lib";
%*ENV<PERL6LIB> ~= "{$env_sep}{cwd}/ext/Test__Mock/lib";
%*ENV<PERL6LIB> ~= "{$env_sep}{cwd}/lib";

shell "perl6 bin/panda install File::Tools JSON::Tiny Test::Mock";

%*ENV<PERL6LIB> = join $env_sep, $oldenv, cwd() ~ '/lib';

shell "perl6 bin/panda install .";
>>>>>>> ecfe71f7

unlink "$home/.panda/projects.json";<|MERGE_RESOLUTION|>--- conflicted
+++ resolved
@@ -11,18 +11,6 @@
     .close;
 }
 
-<<<<<<< HEAD
-if %*ENV<DESTDIR> {
-    %*ENV<PERL6LIB> ~= ":{cwd}/{%*ENV<DESTDIR>}/lib"
-}
-
-%*ENV<PERL6LIB> ~= ":{cwd}/ext/File__Tools/lib";
-%*ENV<PERL6LIB> ~= ":{cwd}/ext/JSON__Tiny/lib";
-%*ENV<PERL6LIB> ~= ":{cwd}/ext/Test__Mock/lib";
-%*ENV<PERL6LIB> ~= ":{cwd}/lib";
-
-shell "perl6 bin/panda install File::Tools JSON::Tiny Test::Mock .";
-=======
 my $oldenv  = %*ENV<PERL6LIB> // '';
 my $env_sep = $*VM<config><osname> eq 'MSWin32' ?? ';' !! ':';
 
@@ -41,6 +29,5 @@
 %*ENV<PERL6LIB> = join $env_sep, $oldenv, cwd() ~ '/lib';
 
 shell "perl6 bin/panda install .";
->>>>>>> ecfe71f7
 
 unlink "$home/.panda/projects.json";