--- conflicted
+++ resolved
@@ -41,18 +41,13 @@
 %*ENV<PERL6LIB> ~= "{$env_sep}{cwd}/ext/Test__Mock/lib";
 %*ENV<PERL6LIB> ~= "{$env_sep}{cwd}/lib";
 
-<<<<<<< HEAD
 shell "perl6 bin/panda install File::Tools JSON::Tiny {cwd}";
-
-=======
-shell "perl6 bin/panda install File::Tools JSON::Tiny Test::Mock {cwd}";
 if "$destdir/panda/src".IO ~~ :d {
     rm_rf "$destdir/panda/src"; # XXX This shouldn't be necessary, I think
                                 # that src should not be kept at all, but
                                 # I figure out how to do that nicely, let's
                                 # at least free boostrap from it
 }
->>>>>>> 048dc67d
 say "==> Please make sure that $destdir/bin is in your PATH";
 
 unlink "$panda-base/projects.json";