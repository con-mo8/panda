class Panda::Fetcher;
use File::Find;
use Shell::Command;

method fetch($from, $to) {
    given $from {
        when /\.git$/ {
            return git-fetch $from, $to;
        }
        when *.IO.d {
            local-fetch $from, $to;
        }
        default {
            fail "Unable to handle source '$from'"
        }
    }
    return True;
}

sub git-fetch($from, $to) {
    shell "git clone -q $from \"$to\""
        or fail "Failed cloning git repository '$from'";
    return True;
}

sub local-fetch($from, $to) {
<<<<<<< HEAD
    for find(dir => $from).list {
        my $d = IO::Spec.catpath($_.volume, $_.directory, '');
=======
    # We need to eagerify this, as we'll sometimes
    # copy files to a subdirectory of $from
    for eager find(dir => $from).list {
>>>>>>> 5e862fb1
        # We need to cleanup the path, because the returned elems are too.
        my $cleanup = $from.IO.path.cleanup;
        if $d.match(/^$cleanup/) {
            $d = $d.substr($cleanup.chars)
        }

        next if $d ~~ /^ '/'? '.git'/; # skip VCS files
        my $where = "$to/$d";
        mkpath $where;
        next if $_.IO ~~ :d;
        $_.copy("$where/{$_.basename}");
    }
    return True;
}

# vim: ft=perl6<|MERGE_RESOLUTION|>--- conflicted
+++ resolved
@@ -24,14 +24,10 @@
 }
 
 sub local-fetch($from, $to) {
-<<<<<<< HEAD
-    for find(dir => $from).list {
-        my $d = IO::Spec.catpath($_.volume, $_.directory, '');
-=======
     # We need to eagerify this, as we'll sometimes
     # copy files to a subdirectory of $from
     for eager find(dir => $from).list {
->>>>>>> 5e862fb1
+        my $d = IO::Spec.catpath($_.volume, $_.directory, '');
         # We need to cleanup the path, because the returned elems are too.
         my $cleanup = $from.IO.path.cleanup;
         if $d.match(/^$cleanup/) {
