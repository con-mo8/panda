class Panda::Fetcher;
use File::Find;
use Shell::Command;

method fetch($from, $to) {
    given $from {
        when /\.git$/ {
            return git-fetch $from, $to;
        }
        when *.IO.d {
            local-fetch $from, $to;
        }
        default {
            fail "Unable to handle source '$from'"
        }
    }
    return True;
}

sub git-fetch($from, $to) {
    shell "git clone -q $from \"$to\""
        or fail "Failed cloning git repository '$from'";
    return True;
}

sub local-fetch($from, $to) {
    for find(dir => $from).list {
<<<<<<< HEAD
        my $d = $_.directory;
        # We need to cleanup the path, because the returned elems are too.
        if $d.match(/^$from.IO.path.cleanup/) {
            my $d = $d.substr($from.IO.path.cleanup.chars)
=======
        my $d = IO::Spec.catpath($_.volume, $_.directory, '');
        # We need to cleanup the path, because the returned elems are too.
        my $cleanup = $from.IO.path.cleanup;
        if $d.match(/^$cleanup/) {
            $d = $d.substr($cleanup.chars)
>>>>>>> 441d2ce5
        }

        next if $d ~~ /^ '/'? '.git'/; # skip VCS files
        my $where = "$to/$d";
        mkpath $where;
        next if $_.IO ~~ :d;
        $_.copy("$where/{$_.basename}");
    }
    return True;
}

# vim: ft=perl6<|MERGE_RESOLUTION|>--- conflicted
+++ resolved
@@ -25,18 +25,11 @@
 
 sub local-fetch($from, $to) {
     for find(dir => $from).list {
-<<<<<<< HEAD
-        my $d = $_.directory;
-        # We need to cleanup the path, because the returned elems are too.
-        if $d.match(/^$from.IO.path.cleanup/) {
-            my $d = $d.substr($from.IO.path.cleanup.chars)
-=======
         my $d = IO::Spec.catpath($_.volume, $_.directory, '');
         # We need to cleanup the path, because the returned elems are too.
         my $cleanup = $from.IO.path.cleanup;
         if $d.match(/^$cleanup/) {
             $d = $d.substr($cleanup.chars)
->>>>>>> 441d2ce5
         }
 
         next if $d ~~ /^ '/'? '.git'/; # skip VCS files
