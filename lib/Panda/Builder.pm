class Panda::Builder {
use Panda::Common;
use File::Find;
use Shell::Command;

<<<<<<< HEAD
sub path-to-module-name($path) {
    my $slash = / [ '/' | '\\' ]  /;
    $path.subst(/^'lib'<$slash>/, '').subst(/^'lib6'<$slash>/, '').subst(/\.pm6?$/, '').subst($slash, '::', :g);
}

#| Replace Pod lines with empty lines.
sub strip-pod(@lines, Str :$in-block? = '') {
    my @in = @lines;
    my @out;
    my $in-para = False;
    while @in.elems {
        my $line = @in.shift;

        if $in-para && $line ~~ /^\s*$/ {
            # End of paragraph
            $in-para = False;
            @out.push: $line;
            next;
        }
        if $in-block && $line ~~ /^\s* '=end' \s* $in-block / {
            # End of block
            @out.push: '';
            last;
        }

        if $line ~~ /^\s* '=begin' \s+ (<[\w\-]>+)/ && $0 -> $block-type {
            # Start of block
            $in-para = False;
            @out.push: '', |strip-pod(@in, :in-block($block-type.Str));
            next;
        }
        if $line ~~ /^\s* '='\w<[\w-]>* (\s|$)/ {
            # Start of paragraph
            $in-para = True;
            @out.push: '';
            next;
        }

        @out.push: ($in-para || $in-block) ?? '' !! $line;
    }
    @out;
}

sub build-order(@module-files) {
    my @modules = map { path-to-module-name($_) }, @module-files;
    my %module-to-path = @modules Z=> @module-files;
    my %usages_of;
    for @module-files -> $module-file {
        my $module = path-to-module-name($module-file);
        %usages_of{$module} = [];
        next unless $module-file.Str ~~ /\.pm6?$/; # don't try to "parse" non-perl files
        my @lines = strip-pod(slurp($module-file.Str).lines);
        for @lines {
            if /^\s* ['use'||'need'||'require'] \s+ (<[\w -]>+ ['::' <[\w -]>+]*)/ && $0 -> $used {
                next if $used eq 'v6';
                next if $used eq 'MONKEY_TYPING';

                %usages_of{$module}.push(~$used);
            }
        }
    }
    my @order = topo-sort(@modules, %usages_of);

    return map { %module-to-path{$_} }, @order;
}

=======
>>>>>>> a7864a85
method build($where, :$bone, :@deps) {
    indir $where, {
        if "Build.pm".IO.f {
            @*INC.push("file#$where");   # TEMPORARY !!!
            GLOBAL::<Build>:delete;
            require 'Build.pm';
            if ::('Build').isa(Panda::Builder) {
                ::('Build').new.build($where);
            }
            @*INC.pop;
        }

        my @files;
        if 'lib'.IO.d {
            @files = find(dir => 'lib', type => 'file').map({
                my $io = .IO;
                $io if $io.basename.substr(0, 1) ne '.';
            });
        }
        my @dirs = @files.map(*.dirname).unique;
        mkpath "blib/$_" for @dirs;
        for @files -> $file {
            $file.copy: "blib/$file";
        }
    };
    return True;
}

}

# vim: ft=perl6<|MERGE_RESOLUTION|>--- conflicted
+++ resolved
@@ -3,75 +3,6 @@
 use File::Find;
 use Shell::Command;
 
-<<<<<<< HEAD
-sub path-to-module-name($path) {
-    my $slash = / [ '/' | '\\' ]  /;
-    $path.subst(/^'lib'<$slash>/, '').subst(/^'lib6'<$slash>/, '').subst(/\.pm6?$/, '').subst($slash, '::', :g);
-}
-
-#| Replace Pod lines with empty lines.
-sub strip-pod(@lines, Str :$in-block? = '') {
-    my @in = @lines;
-    my @out;
-    my $in-para = False;
-    while @in.elems {
-        my $line = @in.shift;
-
-        if $in-para && $line ~~ /^\s*$/ {
-            # End of paragraph
-            $in-para = False;
-            @out.push: $line;
-            next;
-        }
-        if $in-block && $line ~~ /^\s* '=end' \s* $in-block / {
-            # End of block
-            @out.push: '';
-            last;
-        }
-
-        if $line ~~ /^\s* '=begin' \s+ (<[\w\-]>+)/ && $0 -> $block-type {
-            # Start of block
-            $in-para = False;
-            @out.push: '', |strip-pod(@in, :in-block($block-type.Str));
-            next;
-        }
-        if $line ~~ /^\s* '='\w<[\w-]>* (\s|$)/ {
-            # Start of paragraph
-            $in-para = True;
-            @out.push: '';
-            next;
-        }
-
-        @out.push: ($in-para || $in-block) ?? '' !! $line;
-    }
-    @out;
-}
-
-sub build-order(@module-files) {
-    my @modules = map { path-to-module-name($_) }, @module-files;
-    my %module-to-path = @modules Z=> @module-files;
-    my %usages_of;
-    for @module-files -> $module-file {
-        my $module = path-to-module-name($module-file);
-        %usages_of{$module} = [];
-        next unless $module-file.Str ~~ /\.pm6?$/; # don't try to "parse" non-perl files
-        my @lines = strip-pod(slurp($module-file.Str).lines);
-        for @lines {
-            if /^\s* ['use'||'need'||'require'] \s+ (<[\w -]>+ ['::' <[\w -]>+]*)/ && $0 -> $used {
-                next if $used eq 'v6';
-                next if $used eq 'MONKEY_TYPING';
-
-                %usages_of{$module}.push(~$used);
-            }
-        }
-    }
-    my @order = topo-sort(@modules, %usages_of);
-
-    return map { %module-to-path{$_} }, @order;
-}
-
-=======
->>>>>>> a7864a85
 method build($where, :$bone, :@deps) {
     indir $where, {
         if "Build.pm".IO.f {
