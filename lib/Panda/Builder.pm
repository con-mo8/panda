class Panda::Builder;
use Panda::Common;
use File::Find;
use Shell::Command;

sub topo-sort(@modules, %dependencies) {
    my @order;
    my %color_of = @modules X=> 'not yet visited';
    sub dfs-visit($module) {
        %color_of{$module} = 'visited';
        for %dependencies{$module}.list -> $used {
            if (%color_of{$used} // '') eq 'not yet visited' {
                dfs-visit($used);
            }
        }
        push @order, $module;
    }

    for @modules -> $module {
        if %color_of{$module} eq 'not yet visited' {
            dfs-visit($module);
        }
    }
    @order;
}

sub path-to-module-name($path) {
    $path.subst(/^'lib/'/, '').subst(/^'lib6/'/, '').subst(/\.pm6?$/, '').subst('/', '::', :g);
}

sub build-order(@module-files) {
    my @modules = map { path-to-module-name($_) }, @module-files;
    my %module-to-path = @modules Z=> @module-files;
    my %usages_of;
    for @module-files -> $module-file {
        my $module = path-to-module-name($module-file);
        %usages_of{$module} = [];
        next unless $module-file.Str ~~ /\.pm6?$/; # don't try to "parse" non-perl files
        my $fh = open($module-file.Str, :r);
        for $fh.lines() {
            if /^\s* ['use'||'need'||'require'] \s+ (\w+ ['::' \w+]*)/ && $0 -> $used {
                next if $used eq 'v6';
                next if $used eq 'MONKEY_TYPING';

                %usages_of{$module}.push(~$used);
            }
        }
        $fh.close;
    }
    my @order = topo-sort(@modules, %usages_of);

    return map { %module-to-path{$_} }, @order;
}

method build($where) {
    indir $where, {
        if "Build.pm".IO.f {
            @*INC.push('.');
            require 'Build.pm';
            if ::('Build').isa(Panda::Builder) {
                ::('Build').new.build($where);
            }
            @*INC.pop;
        }
        my @files;
        if 'lib'.IO.d {
            @files = find(dir => 'lib', type => 'file').grep({
                $_.basename.substr(0, 1) ne '.'
            });
        }
        my @dirs = @files.map(*.directory).uniq;
        mkpath "blib/$_" for @dirs;

        my @tobuild = build-order(@files);
        withp6lib {
            for @tobuild -> $file {
                $file.copy: "blib/$file";
                next unless $file ~~ /\.pm6?$/;
                my $dest = "blib/{$file.directory}/"
                         ~ "{$file.basename.subst(/\.pm6?$/, ".{compsuffix}" )}";
                #note "$dest modified: ", $dest.IO.modified;
                #note "$file modified: ", $file.IO.modified;
                #if $dest.IO.modified >= $file.IO.modified {
                #    say "$file already compiled, skipping";
                #    next;
                #}
                say "Compiling $file to {comptarget}";
<<<<<<< HEAD
                shell "$*EXECUTABLE_NAME --target={comptarget} "
                    ~ "--output=$dest $file"
=======
                shell("$*EXECUTABLE_NAME --target={comptarget} "
                    ~ "--output=$dest $file")
>>>>>>> 441d2ce5
                        or fail "Failed building $file";
            }
            1;
        }
        1;
    };
    return True;
}

# vim: ft=perl6<|MERGE_RESOLUTION|>--- conflicted
+++ resolved
@@ -85,13 +85,8 @@
                 #    next;
                 #}
                 say "Compiling $file to {comptarget}";
-<<<<<<< HEAD
-                shell "$*EXECUTABLE_NAME --target={comptarget} "
-                    ~ "--output=$dest $file"
-=======
                 shell("$*EXECUTABLE_NAME --target={comptarget} "
                     ~ "--output=$dest $file")
->>>>>>> 441d2ce5
                         or fail "Failed building $file";
             }
             1;
