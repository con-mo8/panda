class Panda::Installer;
use Panda::Common;
use Panda::Project;
use File::Find;
use Shell::Command;

has $.destdir = self.default-destdir();

method sort-lib-contents(@lib) {
    my @generated = @lib.grep({ $_ ~~  / \. <{compsuffix}> $/});
    my @rest = @lib.grep({ $_ !~~ / \. <{compsuffix}> $/});
    return @rest, @generated;
}

# default install location
method default-destdir {
    my $ret = %*ENV<DESTDIR>;
    if defined($ret) && !$*DISTRO.is-win && $ret !~~ /^ '/' / {
        $ret = "{cwd}/$ret" ;
    }
    for grep(*.defined, $ret, %*CUSTOM_LIB<site home>) -> $prefix {
        $ret = $prefix;
        last if $ret.path.w;
    }
    return $ret;
}

sub copy($src, $dest) {
    note "Copying $src to $dest";
    $src.copy($dest);
}

method install($from, $to? is copy, Panda::Project :$bone) {
    unless $to {
        $to = $.destdir
    }
    indir $from, {
<<<<<<< HEAD
        # check if $.destdir is under control of a CompUnitRepo
        if $to.can('install') {
            my @files;
            if 'blib'.IO ~~ :d {
                @files.push: find(dir => 'blib', type => 'file').list.grep( -> $lib {
                    next if $lib.basename.substr(0, 1) eq '.';
                    $lib
                } )
=======
        if 'blib'.IO ~~ :d {
            my @lib = find(dir => 'blib', type => 'file').list;
            for self.sort-lib-contents(@lib) -> $i {
                next if $i.basename.substr(0, 1) eq '.';
                # .substr(5) to skip 'blib/'
                mkpath "$to/{$i.dirname.substr(5)}";
                copy($i, "$to/{$i.substr(5)}");
>>>>>>> 45675dc6
            }
            if 'bin'.IO ~~ :d {
                @files.push: find(dir => 'bin', type => 'file').list.grep( -> $bin {
                    next if $bin.basename.substr(0, 1) eq '.';
                    next if $*OS ne 'MSWin32' and $bin.basename ~~ /\.bat$/;
                    $bin
                } )
            }
            $to.install(:dist($bone), @files);
        }
<<<<<<< HEAD
        else {
            if 'blib'.IO ~~ :d {
                my @lib = find(dir => 'blib', type => 'file').list;
                for self.sort-lib-contents(@lib) -> $i {
                    next if $i.basename.substr(0, 1) eq '.';
                    # .substr(5) to skip 'blib/'
                    mkpath "$to/{$i.directory.substr(5)}";
                    copy($i, "$to/{$i.substr(5)}");
                }
            }
            if 'bin'.IO ~~ :d {
                for find(dir => 'bin', type => 'file').list -> $bin {
                    next if $bin.basename.substr(0, 1) eq '.';
                    next if $*OS ne 'MSWin32' and $bin.basename ~~ /\.bat$/;
                    mkpath "$to/{$bin.directory}";
                    copy($bin, "$to/$bin");
                    "$to/$bin".IO.chmod(0o755) unless $*OS eq 'MSWin32';
                }
=======
        if 'bin'.IO ~~ :d {
            for find(dir => 'bin', type => 'file').list -> $bin {
                next if $bin.basename.substr(0, 1) eq '.';
                next if !$*DISTRO.is-win and $bin.basename ~~ /\.bat$/;
                mkpath "$to/{$bin.dirname}";
                copy($bin, "$to/$bin");
                "$to/$bin".IO.chmod(0o755) unless $*DISTRO.is-win;
>>>>>>> 45675dc6
            }
        }
        1;
    }
}

# vim: ft=perl6<|MERGE_RESOLUTION|>--- conflicted
+++ resolved
@@ -35,7 +35,6 @@
         $to = $.destdir
     }
     indir $from, {
-<<<<<<< HEAD
         # check if $.destdir is under control of a CompUnitRepo
         if $to.can('install') {
             my @files;
@@ -44,15 +43,6 @@
                     next if $lib.basename.substr(0, 1) eq '.';
                     $lib
                 } )
-=======
-        if 'blib'.IO ~~ :d {
-            my @lib = find(dir => 'blib', type => 'file').list;
-            for self.sort-lib-contents(@lib) -> $i {
-                next if $i.basename.substr(0, 1) eq '.';
-                # .substr(5) to skip 'blib/'
-                mkpath "$to/{$i.dirname.substr(5)}";
-                copy($i, "$to/{$i.substr(5)}");
->>>>>>> 45675dc6
             }
             if 'bin'.IO ~~ :d {
                 @files.push: find(dir => 'bin', type => 'file').list.grep( -> $bin {
@@ -63,34 +53,24 @@
             }
             $to.install(:dist($bone), @files);
         }
-<<<<<<< HEAD
         else {
             if 'blib'.IO ~~ :d {
                 my @lib = find(dir => 'blib', type => 'file').list;
                 for self.sort-lib-contents(@lib) -> $i {
                     next if $i.basename.substr(0, 1) eq '.';
                     # .substr(5) to skip 'blib/'
-                    mkpath "$to/{$i.directory.substr(5)}";
+                    mkpath "$to/{$i.dirname.substr(5)}";
                     copy($i, "$to/{$i.substr(5)}");
                 }
             }
             if 'bin'.IO ~~ :d {
                 for find(dir => 'bin', type => 'file').list -> $bin {
                     next if $bin.basename.substr(0, 1) eq '.';
-                    next if $*OS ne 'MSWin32' and $bin.basename ~~ /\.bat$/;
-                    mkpath "$to/{$bin.directory}";
+                    next if !$*DISTRO.is-win and $bin.basename ~~ /\.bat$/;
+                    mkpath "$to/{$bin.dirname}";
                     copy($bin, "$to/$bin");
-                    "$to/$bin".IO.chmod(0o755) unless $*OS eq 'MSWin32';
+                    "$to/$bin".IO.chmod(0o755) unless $*DISTRO.is-win;
                 }
-=======
-        if 'bin'.IO ~~ :d {
-            for find(dir => 'bin', type => 'file').list -> $bin {
-                next if $bin.basename.substr(0, 1) eq '.';
-                next if !$*DISTRO.is-win and $bin.basename ~~ /\.bat$/;
-                mkpath "$to/{$bin.dirname}";
-                copy($bin, "$to/$bin");
-                "$to/$bin".IO.chmod(0o755) unless $*DISTRO.is-win;
->>>>>>> 45675dc6
             }
         }
         1;
