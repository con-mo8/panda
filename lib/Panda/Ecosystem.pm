class Panda::Ecosystem {
    use Panda::Project;
    use Panda::Common;
    use JSON::Fast;
    use Shell::Command;

    has $.statefile;
    has @.extra-statefiles;
    has $.projectsfile;
    has @!projects;
    has %!states;
    has %!saved-meta;

<<<<<<< HEAD
    method flush-states {
        my $fh = open($!statefile, :w);
        for %!states.kv -> $key, $val {
            my $json = to-json %!saved-meta{$key};
            $fh.say: "$key {$val.Str} $json";
        }
        $fh.close;
    }

    submethod BUILD(:$!statefile, :$!projectsfile, :@!extra-statefiles) {
        for flat $!statefile, @!extra-statefiles -> $file {
=======
    method init-states {
        state $done = False;
        return if $done;
        for $!statefile, @!extra-statefiles -> $file {
>>>>>>> a7864a85
            if $file.IO ~~ :f {
                my $fh = open($file);
                for $fh.lines -> $line {
                    my ($mod, $state, $json) = split ' ', $line, 3;
                    %!states{$mod} = ::("Panda::Project::State::$state");
                    %!saved-meta{$mod} = from-json $json;
                }
                $fh.close;
            }
        }
        $done = True;
    }

    method flush-states {
        my $fh = open($!statefile, :w);
        for %!states.kv -> $key, $val {
            my $json = to-json %!saved-meta{$key};
            $fh.say: "$key {$val.Str} $json";
        }
        $fh.close;
    }

    method project-list {
        self.init-projects();
        return @!projects;
    }

    method init-projects {
        state $done = False;
        return if $done;
        self.update();

        my $contents = slurp $!projectsfile;
        my $list = try from-json $contents;
        if $! {
            die "Cannot parse $!projectsfile as JSON: $!";
        }
        unless defined $list {
            die "An unknown error occured while reading the projects file";
        }
        self.init-states();
        my %non-ecosystem = %!saved-meta;
        for $list.list -> $mod {
            my $p = Panda::Project.new(
                name         => $mod<name>,
                version      => $mod<version>,
                dependencies => [($mod<depends> (|) $mod<test-depends> (|) $mod<build-depends>).list.flat],
                metainfo     => $mod,
            );
            self.add-project($p);
            %non-ecosystem{$mod<name>}:delete;
        }
        for %non-ecosystem.kv -> $name, $mod {
            my $p = Panda::Project.new(
                name         => $name,
                version      => $mod<version>,
                dependencies => [($mod<depends> (|) $mod<test-depends> (|) $mod<build-depends>).list.flat],
                metainfo     => $mod,
            );
            self.add-project($p);
        }

        $done = True;
    }

    method update {
        try unlink $!projectsfile;
        my $url = 'http://ecosystem-api.p6c.org/projects.json';
        my $s;
        my $has-http-ua = try require HTTP::UserAgent;
        if $has-http-ua {
            my $ua = ::('HTTP::UserAgent').new;
            my $response = $ua.get($url);
            $!projectsfile.IO.spurt: $response.decoded-content;
        } else {
            # Makeshift HTTP::Tiny
            $s = IO::Socket::INET.new(:host<ecosystem-api.p6c.org>, :port(80));
            $s.print("GET /projects.json HTTP/1.0\r\nHost: ecosystem-api.p6c.org\r\n\r\n");
            my ($buf, $g) = '';

            my $http-header = $s.get;

            if $http-header !~~ /'HTTP/1.'<[01]>' 200 OK'/ {
                die "can't download projects file: $http-header";
            }

            $buf ~= $g while $g = $s.get;

            $!projectsfile.IO.spurt: $buf.split(/\r?\n\r?\n/, 2)[1];
        }

        CATCH {
            die "Could not download module metadata: {$_.message}"
        }
    }

    method add-project(Panda::Project $p) {
        @!projects.push: $p;
    }

    method get-project($p as Str) {
        self.init-projects();
        my @cands;
        for @!projects {
            if .name eq $p {
                @cands.push: $_
            }
        }
        if +@cands {
            return @cands.sort(*.version).reverse[0];
        }
        for @!projects -> $cand {
            if $cand.metainfo<provides>.keys.grep($p) {
                say "$cand provides the requested $p";
                return $cand;
            }
        }
    }

    method suggest-project($p as Str) {
        self.init-projects();
        my &canonical = *.subst(/ <[\- _ :]>+ /, "", :g).lc;
        my $cpname = canonical($p);
        for @!projects.map(*.name) {
            return $_ if canonical($_) eq $cpname;
        }
        return Nil;
    }

    method project-get-state(Panda::Project $p) {
        self.init-states();
        %!states{$p.name} // Panda::Project::State::absent
    }

    method is-installed(Panda::Project $p) {
        self.project-get-state($p) != Panda::Project::State::absent
    }

    method project-get-saved-meta(Panda::Project $p) {
        self.init-states();
        %!saved-meta{$p.name};
    }

    method project-set-state(Panda::Project $p,
                             Panda::Project::State $s) {
        self.init-states();
        %!states{$p.name} = $s;
        %!saved-meta{$p.name} = $p.metainfo;
        self.flush-states;
    }
<<<<<<< HEAD

    method revdeps($name as Str, Bool :$installed) {
        my @ret;
        for self.project-list -> $p {
            if any($p.dependencies) eq $name {
                if !$installed or self.is-installed($p) {
                    @ret.push: $p, |self.revdeps($p, :$installed);
                }
            }
        }
        my %dependencies;
        return Empty unless +@ret;
        for @ret {
            %dependencies{.name} = .dependencies
        }
        # .map is needed because topo-sort sometimes stringifies (???)
        return topo-sort(@ret, %dependencies).map({self.get-project(~$_)});
    }
=======
>>>>>>> a7864a85
}

# vim: ft=perl6<|MERGE_RESOLUTION|>--- conflicted
+++ resolved
@@ -11,24 +11,10 @@
     has %!states;
     has %!saved-meta;
 
-<<<<<<< HEAD
-    method flush-states {
-        my $fh = open($!statefile, :w);
-        for %!states.kv -> $key, $val {
-            my $json = to-json %!saved-meta{$key};
-            $fh.say: "$key {$val.Str} $json";
-        }
-        $fh.close;
-    }
-
-    submethod BUILD(:$!statefile, :$!projectsfile, :@!extra-statefiles) {
-        for flat $!statefile, @!extra-statefiles -> $file {
-=======
     method init-states {
         state $done = False;
         return if $done;
         for $!statefile, @!extra-statefiles -> $file {
->>>>>>> a7864a85
             if $file.IO ~~ :f {
                 my $fh = open($file);
                 for $fh.lines -> $line {
@@ -179,27 +165,6 @@
         %!saved-meta{$p.name} = $p.metainfo;
         self.flush-states;
     }
-<<<<<<< HEAD
-
-    method revdeps($name as Str, Bool :$installed) {
-        my @ret;
-        for self.project-list -> $p {
-            if any($p.dependencies) eq $name {
-                if !$installed or self.is-installed($p) {
-                    @ret.push: $p, |self.revdeps($p, :$installed);
-                }
-            }
-        }
-        my %dependencies;
-        return Empty unless +@ret;
-        for @ret {
-            %dependencies{.name} = .dependencies
-        }
-        # .map is needed because topo-sort sometimes stringifies (???)
-        return topo-sort(@ret, %dependencies).map({self.get-project(~$_)});
-    }
-=======
->>>>>>> a7864a85
 }
 
 # vim: ft=perl6